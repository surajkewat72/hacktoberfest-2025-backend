--- conflicted
+++ resolved
@@ -1,10 +1,7 @@
 import express from 'express';
 import cors from 'cors';
 import productRoutes from './routes/product.routes.js';
-<<<<<<< HEAD
-=======
 import seedDB from '../scripts/seed.js';
->>>>>>> 1da01230
 
 const app = express();
 
@@ -12,14 +9,11 @@
 app.use(cors());
 app.use(express.json());
 
-<<<<<<< HEAD
+app.get('/',(req,res)=>{
+    res.send("Welcome to Homepage");
+})
+
 // Routes
 app.use('/api/products', productRoutes);
 
-=======
-app.get('/',(req,res)=>{
-    res.send("Welcome to Homepage");
-})
-app.use('/api',productRoutes);
->>>>>>> 1da01230
 export default app
