{
  "name": "hacktoberfest-2025-backend",
  "version": "1.0.0",
  "description": "Open Code Chicago's official backend project for for CoreX (Hacktoberfest 2025) - Node + Express + MongoDB. Open source, community-driven, and welcoming contributions from everyone.",
  "homepage": "https://github.com/OpenCodeChicago/hacktoberfest-2025-backend",
  "repository": {
    "type": "git",
    "url": "https://github.com/OpenCodeChicago/hacktoberfest-2025-backend.git"
  },
  "bugs": {
    "url": "https://github.com/OpenCodeChicago/hacktoberfest-2025-backend/issues"
  },
  "contributors": [
    {
      "name": "Open Code Chicago Team",
      "email": "info@opencodechicago.org"
    }
  ],
  "main": "server.js",
  "type": "module",
  "directories": {
    "doc": "docs"
  },
  "scripts": {
    "start": "node server.js",
    "dev": "nodemon server.js",
    "lint": "eslint . --ext .js",
    "seed": "node scripts/seed.js"
  },
  "keywords": [
    "hacktoberfest",
    "hacktoberfest2025",
    "backend",
    "nodejs",
    "express",
    "mongoose",
    "mongodb",
    "javascript",
    "open-source",
    "open-code-chicago",
    "community"
  ],
  "author": "Open Code Chicago",
  "license": "MIT",
  "dependencies": {
    "@types/passport-google-oauth20": "^2.0.16",
    "cors": "^2.8.5",
    "dotenv": "^17.2.3",
    "express": "^5.1.0",
    "express-session": "^1.18.2",
    "jsonwebtoken": "^9.0.2",
    "mongoose": "^8.19.0",
<<<<<<< HEAD
    "passport": "^0.7.0",
    "passport-google-oauth20": "^2.0.0"
=======
    "passport": "^0.7.0"
>>>>>>> 68b2f90c
  },
  "devDependencies": {
    "eslint": "^9.37.0",
    "nodemon": "^3.1.10"
  }
}<|MERGE_RESOLUTION|>--- conflicted
+++ resolved
@@ -50,12 +50,8 @@
     "express-session": "^1.18.2",
     "jsonwebtoken": "^9.0.2",
     "mongoose": "^8.19.0",
-<<<<<<< HEAD
     "passport": "^0.7.0",
     "passport-google-oauth20": "^2.0.0"
-=======
-    "passport": "^0.7.0"
->>>>>>> 68b2f90c
   },
   "devDependencies": {
     "eslint": "^9.37.0",
